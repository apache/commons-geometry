--- conflicted
+++ resolved
@@ -229,14 +229,7 @@
      * @see #from(Iterable, boolean)
      */
     public static RegionBSPTree2S from(final Iterable<GreatArc> boundaries) {
-<<<<<<< HEAD
         return from(boundaries, false);
-=======
-        final RegionBSPTree2S tree = RegionBSPTree2S.full();
-        tree.insert(boundaries);
-
-        return tree;
->>>>>>> f84ae36d
     }
 
     /** Construct a new tree from the given boundaries. If {@code full} is true, then
