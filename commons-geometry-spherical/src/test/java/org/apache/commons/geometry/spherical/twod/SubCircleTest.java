/*
 * Licensed to the Apache Software Foundation (ASF) under one or more
 * contributor license agreements.  See the NOTICE file distributed with
 * this work for additional information regarding copyright ownership.
 * The ASF licenses this file to You under the Apache License, Version 2.0
 * (the "License"); you may not use this file except in compliance with
 * the License.  You may obtain a copy of the License at
 *
 *      http://www.apache.org/licenses/LICENSE-2.0
 *
 * Unless required by applicable law or agreed to in writing, software
 * distributed under the License is distributed on an "AS IS" BASIS,
 * WITHOUT WARRANTIES OR CONDITIONS OF ANY KIND, either express or implied.
 * See the License for the specific language governing permissions and
 * limitations under the License.
 */
package org.apache.commons.geometry.spherical.twod;

import org.apache.commons.geometry.core.Geometry;
import org.apache.commons.geometry.core.precision.DoublePrecisionContext;
import org.apache.commons.geometry.core.precision.EpsilonDoublePrecisionContext;
import org.apache.commons.geometry.euclidean.threed.Vector3D;
import org.apache.commons.geometry.euclidean.threed.rotation.QuaternionRotation;
import org.apache.commons.geometry.spherical.oned.ArcsSet;
import org.apache.commons.geometry.spherical.oned.Point1S;
import org.apache.commons.geometry.spherical.partitioning.RegionFactory_Old;
import org.apache.commons.geometry.spherical.partitioning.Side_Old;
import org.apache.commons.geometry.spherical.partitioning.SubHyperplane_Old.SplitSubHyperplane;
import org.junit.Assert;
import org.junit.Test;

public class SubCircleTest {

    private static final double TEST_EPS = 1e-10;

    private static final DoublePrecisionContext TEST_PRECISION =
            new EpsilonDoublePrecisionContext(TEST_EPS);

    @Test
    public void testFullCircle() {
        Circle circle = new Circle(Vector3D.Unit.PLUS_Z, TEST_PRECISION);
        SubCircle set = circle.wholeHyperplane();
        Assert.assertEquals(Geometry.TWO_PI, set.getSize(), TEST_EPS);
        Assert.assertTrue(circle == set.getHyperplane());
        Assert.assertTrue(circle != set.copySelf().getHyperplane());
    }

    @Test
    public void testSide() {

        Circle xzPlane = new Circle(Vector3D.Unit.PLUS_Y, TEST_PRECISION);

<<<<<<< HEAD
        SubCircle sc1 = create(Vector3D.PLUS_Z, Vector3D.PLUS_X, Vector3D.PLUS_Y, TEST_PRECISION, 1.0, 3.0, 5.0, 6.0);
        Assert.assertEquals(Side_Old.BOTH, sc1.split(xzPlane).getSide());

        SubCircle sc2 = create(Vector3D.PLUS_Z, Vector3D.PLUS_X, Vector3D.PLUS_Y, TEST_PRECISION, 1.0, 3.0);
        Assert.assertEquals(Side_Old.MINUS, sc2.split(xzPlane).getSide());

        SubCircle sc3 = create(Vector3D.PLUS_Z, Vector3D.PLUS_X, Vector3D.PLUS_Y, TEST_PRECISION, 5.0, 6.0);
        Assert.assertEquals(Side_Old.PLUS, sc3.split(xzPlane).getSide());

        SubCircle sc4 = create(Vector3D.PLUS_Y, Vector3D.PLUS_Z, Vector3D.PLUS_X, TEST_PRECISION, 5.0, 6.0);
        Assert.assertEquals(Side_Old.HYPER, sc4.split(xzPlane).getSide());

        SubCircle sc5 = create(Vector3D.MINUS_Y, Vector3D.PLUS_X, Vector3D.PLUS_Z, TEST_PRECISION, 5.0, 6.0);
        Assert.assertEquals(Side_Old.HYPER, sc5.split(xzPlane).getSide());
=======
        SubCircle sc1 = create(Vector3D.Unit.PLUS_Z, Vector3D.Unit.PLUS_X, Vector3D.Unit.PLUS_Y, TEST_PRECISION, 1.0, 3.0, 5.0, 6.0);
        Assert.assertEquals(Side.BOTH, sc1.split(xzPlane).getSide());

        SubCircle sc2 = create(Vector3D.Unit.PLUS_Z, Vector3D.Unit.PLUS_X, Vector3D.Unit.PLUS_Y, TEST_PRECISION, 1.0, 3.0);
        Assert.assertEquals(Side.MINUS, sc2.split(xzPlane).getSide());

        SubCircle sc3 = create(Vector3D.Unit.PLUS_Z, Vector3D.Unit.PLUS_X, Vector3D.Unit.PLUS_Y, TEST_PRECISION, 5.0, 6.0);
        Assert.assertEquals(Side.PLUS, sc3.split(xzPlane).getSide());

        SubCircle sc4 = create(Vector3D.Unit.PLUS_Y, Vector3D.Unit.PLUS_Z, Vector3D.Unit.PLUS_X, TEST_PRECISION, 5.0, 6.0);
        Assert.assertEquals(Side.HYPER, sc4.split(xzPlane).getSide());

        SubCircle sc5 = create(Vector3D.Unit.MINUS_Y, Vector3D.Unit.PLUS_X, Vector3D.Unit.PLUS_Z, TEST_PRECISION, 5.0, 6.0);
        Assert.assertEquals(Side.HYPER, sc5.split(xzPlane).getSide());
>>>>>>> 443057b8

    }

    @Test
    public void testSPlit() {

        Circle xzPlane = new Circle(Vector3D.Unit.PLUS_Y, TEST_PRECISION);

<<<<<<< HEAD
        SubCircle sc1 = create(Vector3D.PLUS_Z, Vector3D.PLUS_X, Vector3D.PLUS_Y, TEST_PRECISION, 1.0, 3.0, 5.0, 6.0);
        SplitSubHyperplane<Point2S> split1 = sc1.split(xzPlane);
=======
        SubCircle sc1 = create(Vector3D.Unit.PLUS_Z, Vector3D.Unit.PLUS_X, Vector3D.Unit.PLUS_Y, TEST_PRECISION, 1.0, 3.0, 5.0, 6.0);
        SplitSubHyperplane<S2Point> split1 = sc1.split(xzPlane);
>>>>>>> 443057b8
        ArcsSet plus1  = (ArcsSet) ((SubCircle) split1.getPlus()).getRemainingRegion();
        ArcsSet minus1 = (ArcsSet) ((SubCircle) split1.getMinus()).getRemainingRegion();
        Assert.assertEquals(1, plus1.asList().size());
        Assert.assertEquals(5.0, plus1.asList().get(0).getInf(), TEST_EPS);
        Assert.assertEquals(6.0, plus1.asList().get(0).getSup(), TEST_EPS);
        Assert.assertEquals(1, minus1.asList().size());
        Assert.assertEquals(1.0, minus1.asList().get(0).getInf(), TEST_EPS);
        Assert.assertEquals(3.0, minus1.asList().get(0).getSup(), TEST_EPS);

<<<<<<< HEAD
        SubCircle sc2 = create(Vector3D.PLUS_Z, Vector3D.PLUS_X, Vector3D.PLUS_Y, TEST_PRECISION, 1.0, 3.0);
        SplitSubHyperplane<Point2S> split2 = sc2.split(xzPlane);
=======
        SubCircle sc2 = create(Vector3D.Unit.PLUS_Z, Vector3D.Unit.PLUS_X, Vector3D.Unit.PLUS_Y, TEST_PRECISION, 1.0, 3.0);
        SplitSubHyperplane<S2Point> split2 = sc2.split(xzPlane);
>>>>>>> 443057b8
        Assert.assertNull(split2.getPlus());
        ArcsSet minus2 = (ArcsSet) ((SubCircle) split2.getMinus()).getRemainingRegion();
        Assert.assertEquals(1, minus2.asList().size());
        Assert.assertEquals(1.0, minus2.asList().get(0).getInf(), TEST_EPS);
        Assert.assertEquals(3.0, minus2.asList().get(0).getSup(), TEST_EPS);

<<<<<<< HEAD
        SubCircle sc3 = create(Vector3D.PLUS_Z, Vector3D.PLUS_X, Vector3D.PLUS_Y, TEST_PRECISION, 5.0, 6.0);
        SplitSubHyperplane<Point2S> split3 = sc3.split(xzPlane);
=======
        SubCircle sc3 = create(Vector3D.Unit.PLUS_Z, Vector3D.Unit.PLUS_X, Vector3D.Unit.PLUS_Y, TEST_PRECISION, 5.0, 6.0);
        SplitSubHyperplane<S2Point> split3 = sc3.split(xzPlane);
>>>>>>> 443057b8
        ArcsSet plus3  = (ArcsSet) ((SubCircle) split3.getPlus()).getRemainingRegion();
        Assert.assertEquals(1, plus3.asList().size());
        Assert.assertEquals(5.0, plus3.asList().get(0).getInf(), TEST_EPS);
        Assert.assertEquals(6.0, plus3.asList().get(0).getSup(), TEST_EPS);
        Assert.assertNull(split3.getMinus());

<<<<<<< HEAD
        SubCircle sc4 = create(Vector3D.PLUS_Y, Vector3D.PLUS_Z, Vector3D.PLUS_X, TEST_PRECISION, 5.0, 6.0);
        SplitSubHyperplane<Point2S> split4 = sc4.split(xzPlane);
        Assert.assertEquals(Side_Old.HYPER, sc4.split(xzPlane).getSide());
        Assert.assertNull(split4.getPlus());
        Assert.assertNull(split4.getMinus());

        SubCircle sc5 = create(Vector3D.MINUS_Y, Vector3D.PLUS_X, Vector3D.PLUS_Z, TEST_PRECISION, 5.0, 6.0);
        SplitSubHyperplane<Point2S> split5 = sc5.split(xzPlane);
        Assert.assertEquals(Side_Old.HYPER, sc5.split(xzPlane).getSide());
=======
        SubCircle sc4 = create(Vector3D.Unit.PLUS_Y, Vector3D.Unit.PLUS_Z, Vector3D.Unit.PLUS_X, TEST_PRECISION, 5.0, 6.0);
        SplitSubHyperplane<S2Point> split4 = sc4.split(xzPlane);
        Assert.assertEquals(Side.HYPER, sc4.split(xzPlane).getSide());
        Assert.assertNull(split4.getPlus());
        Assert.assertNull(split4.getMinus());

        SubCircle sc5 = create(Vector3D.Unit.MINUS_Y, Vector3D.Unit.PLUS_X, Vector3D.Unit.PLUS_Z, TEST_PRECISION, 5.0, 6.0);
        SplitSubHyperplane<S2Point> split5 = sc5.split(xzPlane);
        Assert.assertEquals(Side.HYPER, sc5.split(xzPlane).getSide());
>>>>>>> 443057b8
        Assert.assertNull(split5.getPlus());
        Assert.assertNull(split5.getMinus());

    }

    @Test
    public void testSideSplitConsistency() {

        double tolerance = 1.0e-6;
        DoublePrecisionContext precision = new EpsilonDoublePrecisionContext(tolerance);
        Circle hyperplane = new Circle(Vector3D.of(9.738804529764676E-5, -0.6772824575010357, -0.7357230887208355),
                precision);
        SubCircle sub = new SubCircle(new Circle(Vector3D.of(2.1793884139073498E-4, 0.9790647032675541, -0.20354915700704285),
                precision),
                                      new ArcsSet(4.7121441684170700, 4.7125386635004760, precision));
        SplitSubHyperplane<Point2S> split = sub.split(hyperplane);
        Assert.assertNotNull(split.getMinus());
        Assert.assertNull(split.getPlus());
        Assert.assertEquals(Side_Old.MINUS, sub.split(hyperplane).getSide());

    }

    private SubCircle create(Vector3D pole, Vector3D x, Vector3D y,
                             DoublePrecisionContext precision, double ... limits) {
        RegionFactory_Old<Point1S> factory = new RegionFactory_Old<>();
        Circle circle = new Circle(pole, precision);
        Circle phased =
                (Circle) Circle.getTransform(QuaternionRotation.createBasisRotation(circle.getXAxis(), circle.getYAxis(), x, y)).apply(circle);
        ArcsSet set = (ArcsSet) factory.getComplement(new ArcsSet(precision));
        for (int i = 0; i < limits.length; i += 2) {
            set = (ArcsSet) factory.union(set, new ArcsSet(limits[i], limits[i + 1], precision));
        }
        return new SubCircle(phased, set);
    }

}<|MERGE_RESOLUTION|>--- conflicted
+++ resolved
@@ -50,38 +50,20 @@
 
         Circle xzPlane = new Circle(Vector3D.Unit.PLUS_Y, TEST_PRECISION);
 
-<<<<<<< HEAD
-        SubCircle sc1 = create(Vector3D.PLUS_Z, Vector3D.PLUS_X, Vector3D.PLUS_Y, TEST_PRECISION, 1.0, 3.0, 5.0, 6.0);
+        SubCircle sc1 = create(Vector3D.Unit.PLUS_Z, Vector3D.Unit.PLUS_X, Vector3D.Unit.PLUS_Y, TEST_PRECISION, 1.0, 3.0, 5.0, 6.0);
         Assert.assertEquals(Side_Old.BOTH, sc1.split(xzPlane).getSide());
 
-        SubCircle sc2 = create(Vector3D.PLUS_Z, Vector3D.PLUS_X, Vector3D.PLUS_Y, TEST_PRECISION, 1.0, 3.0);
+        SubCircle sc2 = create(Vector3D.Unit.PLUS_Z, Vector3D.Unit.PLUS_X, Vector3D.Unit.PLUS_Y, TEST_PRECISION, 1.0, 3.0);
         Assert.assertEquals(Side_Old.MINUS, sc2.split(xzPlane).getSide());
 
-        SubCircle sc3 = create(Vector3D.PLUS_Z, Vector3D.PLUS_X, Vector3D.PLUS_Y, TEST_PRECISION, 5.0, 6.0);
+        SubCircle sc3 = create(Vector3D.Unit.PLUS_Z, Vector3D.Unit.PLUS_X, Vector3D.Unit.PLUS_Y, TEST_PRECISION, 5.0, 6.0);
         Assert.assertEquals(Side_Old.PLUS, sc3.split(xzPlane).getSide());
 
-        SubCircle sc4 = create(Vector3D.PLUS_Y, Vector3D.PLUS_Z, Vector3D.PLUS_X, TEST_PRECISION, 5.0, 6.0);
+        SubCircle sc4 = create(Vector3D.Unit.PLUS_Y, Vector3D.Unit.PLUS_Z, Vector3D.Unit.PLUS_X, TEST_PRECISION, 5.0, 6.0);
         Assert.assertEquals(Side_Old.HYPER, sc4.split(xzPlane).getSide());
 
-        SubCircle sc5 = create(Vector3D.MINUS_Y, Vector3D.PLUS_X, Vector3D.PLUS_Z, TEST_PRECISION, 5.0, 6.0);
+        SubCircle sc5 = create(Vector3D.Unit.MINUS_Y, Vector3D.Unit.PLUS_X, Vector3D.Unit.PLUS_Z, TEST_PRECISION, 5.0, 6.0);
         Assert.assertEquals(Side_Old.HYPER, sc5.split(xzPlane).getSide());
-=======
-        SubCircle sc1 = create(Vector3D.Unit.PLUS_Z, Vector3D.Unit.PLUS_X, Vector3D.Unit.PLUS_Y, TEST_PRECISION, 1.0, 3.0, 5.0, 6.0);
-        Assert.assertEquals(Side.BOTH, sc1.split(xzPlane).getSide());
-
-        SubCircle sc2 = create(Vector3D.Unit.PLUS_Z, Vector3D.Unit.PLUS_X, Vector3D.Unit.PLUS_Y, TEST_PRECISION, 1.0, 3.0);
-        Assert.assertEquals(Side.MINUS, sc2.split(xzPlane).getSide());
-
-        SubCircle sc3 = create(Vector3D.Unit.PLUS_Z, Vector3D.Unit.PLUS_X, Vector3D.Unit.PLUS_Y, TEST_PRECISION, 5.0, 6.0);
-        Assert.assertEquals(Side.PLUS, sc3.split(xzPlane).getSide());
-
-        SubCircle sc4 = create(Vector3D.Unit.PLUS_Y, Vector3D.Unit.PLUS_Z, Vector3D.Unit.PLUS_X, TEST_PRECISION, 5.0, 6.0);
-        Assert.assertEquals(Side.HYPER, sc4.split(xzPlane).getSide());
-
-        SubCircle sc5 = create(Vector3D.Unit.MINUS_Y, Vector3D.Unit.PLUS_X, Vector3D.Unit.PLUS_Z, TEST_PRECISION, 5.0, 6.0);
-        Assert.assertEquals(Side.HYPER, sc5.split(xzPlane).getSide());
->>>>>>> 443057b8
-
     }
 
     @Test
@@ -89,13 +71,9 @@
 
         Circle xzPlane = new Circle(Vector3D.Unit.PLUS_Y, TEST_PRECISION);
 
-<<<<<<< HEAD
-        SubCircle sc1 = create(Vector3D.PLUS_Z, Vector3D.PLUS_X, Vector3D.PLUS_Y, TEST_PRECISION, 1.0, 3.0, 5.0, 6.0);
+        SubCircle sc1 = create(Vector3D.Unit.PLUS_Z, Vector3D.Unit.PLUS_X, Vector3D.Unit.PLUS_Y, TEST_PRECISION, 1.0, 3.0, 5.0, 6.0);
         SplitSubHyperplane<Point2S> split1 = sc1.split(xzPlane);
-=======
-        SubCircle sc1 = create(Vector3D.Unit.PLUS_Z, Vector3D.Unit.PLUS_X, Vector3D.Unit.PLUS_Y, TEST_PRECISION, 1.0, 3.0, 5.0, 6.0);
-        SplitSubHyperplane<S2Point> split1 = sc1.split(xzPlane);
->>>>>>> 443057b8
+
         ArcsSet plus1  = (ArcsSet) ((SubCircle) split1.getPlus()).getRemainingRegion();
         ArcsSet minus1 = (ArcsSet) ((SubCircle) split1.getMinus()).getRemainingRegion();
         Assert.assertEquals(1, plus1.asList().size());
@@ -105,53 +83,34 @@
         Assert.assertEquals(1.0, minus1.asList().get(0).getInf(), TEST_EPS);
         Assert.assertEquals(3.0, minus1.asList().get(0).getSup(), TEST_EPS);
 
-<<<<<<< HEAD
-        SubCircle sc2 = create(Vector3D.PLUS_Z, Vector3D.PLUS_X, Vector3D.PLUS_Y, TEST_PRECISION, 1.0, 3.0);
+        SubCircle sc2 = create(Vector3D.Unit.PLUS_Z, Vector3D.Unit.PLUS_X, Vector3D.Unit.PLUS_Y, TEST_PRECISION, 1.0, 3.0);
         SplitSubHyperplane<Point2S> split2 = sc2.split(xzPlane);
-=======
-        SubCircle sc2 = create(Vector3D.Unit.PLUS_Z, Vector3D.Unit.PLUS_X, Vector3D.Unit.PLUS_Y, TEST_PRECISION, 1.0, 3.0);
-        SplitSubHyperplane<S2Point> split2 = sc2.split(xzPlane);
->>>>>>> 443057b8
+
         Assert.assertNull(split2.getPlus());
         ArcsSet minus2 = (ArcsSet) ((SubCircle) split2.getMinus()).getRemainingRegion();
         Assert.assertEquals(1, minus2.asList().size());
         Assert.assertEquals(1.0, minus2.asList().get(0).getInf(), TEST_EPS);
         Assert.assertEquals(3.0, minus2.asList().get(0).getSup(), TEST_EPS);
 
-<<<<<<< HEAD
-        SubCircle sc3 = create(Vector3D.PLUS_Z, Vector3D.PLUS_X, Vector3D.PLUS_Y, TEST_PRECISION, 5.0, 6.0);
+        SubCircle sc3 = create(Vector3D.Unit.PLUS_Z, Vector3D.Unit.PLUS_X, Vector3D.Unit.PLUS_Y, TEST_PRECISION, 5.0, 6.0);
         SplitSubHyperplane<Point2S> split3 = sc3.split(xzPlane);
-=======
-        SubCircle sc3 = create(Vector3D.Unit.PLUS_Z, Vector3D.Unit.PLUS_X, Vector3D.Unit.PLUS_Y, TEST_PRECISION, 5.0, 6.0);
-        SplitSubHyperplane<S2Point> split3 = sc3.split(xzPlane);
->>>>>>> 443057b8
+
         ArcsSet plus3  = (ArcsSet) ((SubCircle) split3.getPlus()).getRemainingRegion();
         Assert.assertEquals(1, plus3.asList().size());
         Assert.assertEquals(5.0, plus3.asList().get(0).getInf(), TEST_EPS);
         Assert.assertEquals(6.0, plus3.asList().get(0).getSup(), TEST_EPS);
         Assert.assertNull(split3.getMinus());
 
-<<<<<<< HEAD
-        SubCircle sc4 = create(Vector3D.PLUS_Y, Vector3D.PLUS_Z, Vector3D.PLUS_X, TEST_PRECISION, 5.0, 6.0);
+        SubCircle sc4 = create(Vector3D.Unit.PLUS_Y, Vector3D.Unit.PLUS_Z, Vector3D.Unit.PLUS_X, TEST_PRECISION, 5.0, 6.0);
         SplitSubHyperplane<Point2S> split4 = sc4.split(xzPlane);
         Assert.assertEquals(Side_Old.HYPER, sc4.split(xzPlane).getSide());
         Assert.assertNull(split4.getPlus());
         Assert.assertNull(split4.getMinus());
 
-        SubCircle sc5 = create(Vector3D.MINUS_Y, Vector3D.PLUS_X, Vector3D.PLUS_Z, TEST_PRECISION, 5.0, 6.0);
+        SubCircle sc5 = create(Vector3D.Unit.MINUS_Y, Vector3D.Unit.PLUS_X, Vector3D.Unit.PLUS_Z, TEST_PRECISION, 5.0, 6.0);
         SplitSubHyperplane<Point2S> split5 = sc5.split(xzPlane);
         Assert.assertEquals(Side_Old.HYPER, sc5.split(xzPlane).getSide());
-=======
-        SubCircle sc4 = create(Vector3D.Unit.PLUS_Y, Vector3D.Unit.PLUS_Z, Vector3D.Unit.PLUS_X, TEST_PRECISION, 5.0, 6.0);
-        SplitSubHyperplane<S2Point> split4 = sc4.split(xzPlane);
-        Assert.assertEquals(Side.HYPER, sc4.split(xzPlane).getSide());
-        Assert.assertNull(split4.getPlus());
-        Assert.assertNull(split4.getMinus());
 
-        SubCircle sc5 = create(Vector3D.Unit.MINUS_Y, Vector3D.Unit.PLUS_X, Vector3D.Unit.PLUS_Z, TEST_PRECISION, 5.0, 6.0);
-        SplitSubHyperplane<S2Point> split5 = sc5.split(xzPlane);
-        Assert.assertEquals(Side.HYPER, sc5.split(xzPlane).getSide());
->>>>>>> 443057b8
         Assert.assertNull(split5.getPlus());
         Assert.assertNull(split5.getMinus());
 
