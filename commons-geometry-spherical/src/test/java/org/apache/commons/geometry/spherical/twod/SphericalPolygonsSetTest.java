--- conflicted
+++ resolved
@@ -113,17 +113,12 @@
         double tol = 0.01;
         double sinTol = Math.sin(tol);
         DoublePrecisionContext precision = createPrecision(tol);
-<<<<<<< HEAD
+
         RegionFactory_Old<Point2S> factory = new RegionFactory_Old<>();
-        SphericalPolygonsSet plusX = new SphericalPolygonsSet(Vector3D.PLUS_X, precision);
-        SphericalPolygonsSet plusY = new SphericalPolygonsSet(Vector3D.PLUS_Y, precision);
-        SphericalPolygonsSet plusZ = new SphericalPolygonsSet(Vector3D.PLUS_Z, precision);
-=======
-        RegionFactory<S2Point> factory = new RegionFactory<>();
         SphericalPolygonsSet plusX = new SphericalPolygonsSet(Vector3D.Unit.PLUS_X, precision);
         SphericalPolygonsSet plusY = new SphericalPolygonsSet(Vector3D.Unit.PLUS_Y, precision);
         SphericalPolygonsSet plusZ = new SphericalPolygonsSet(Vector3D.Unit.PLUS_Z, precision);
->>>>>>> 443057b8
+
         SphericalPolygonsSet octant =
                 (SphericalPolygonsSet) factory.intersection(factory.intersection(plusX, plusY), plusZ);
         UnitSphereSampler random =
@@ -211,17 +206,12 @@
         double tol = 0.01;
         double sinTol = Math.sin(tol);
         DoublePrecisionContext precision = createPrecision(tol);
-<<<<<<< HEAD
+
         RegionFactory_Old<Point2S> factory = new RegionFactory_Old<>();
-        SphericalPolygonsSet plusX = new SphericalPolygonsSet(Vector3D.PLUS_X, precision);
-        SphericalPolygonsSet plusY = new SphericalPolygonsSet(Vector3D.PLUS_Y, precision);
-        SphericalPolygonsSet plusZ = new SphericalPolygonsSet(Vector3D.PLUS_Z, precision);
-=======
-        RegionFactory<S2Point> factory = new RegionFactory<>();
         SphericalPolygonsSet plusX = new SphericalPolygonsSet(Vector3D.Unit.PLUS_X, precision);
         SphericalPolygonsSet plusY = new SphericalPolygonsSet(Vector3D.Unit.PLUS_Y, precision);
         SphericalPolygonsSet plusZ = new SphericalPolygonsSet(Vector3D.Unit.PLUS_Z, precision);
->>>>>>> 443057b8
+
         SphericalPolygonsSet threeOctants =
                 (SphericalPolygonsSet) factory.difference(plusZ, factory.intersection(plusX, plusY));
 
@@ -289,23 +279,15 @@
     public void testModeratlyComplexShape() {
         double tol = 0.01;
         DoublePrecisionContext precision = createPrecision(tol);
-<<<<<<< HEAD
+
         List<SubHyperplane_Old<Point2S>> boundary = new ArrayList<>();
-        boundary.add(create(Vector3D.MINUS_Y, Vector3D.PLUS_X,  Vector3D.PLUS_Z,  precision, 0.0, 0.5 * Math.PI));
-        boundary.add(create(Vector3D.MINUS_X, Vector3D.PLUS_Z,  Vector3D.PLUS_Y,  precision, 0.0, 0.5 * Math.PI));
-        boundary.add(create(Vector3D.PLUS_Z,  Vector3D.PLUS_Y,  Vector3D.MINUS_X, precision, 0.0, 0.5 * Math.PI));
-        boundary.add(create(Vector3D.MINUS_Y, Vector3D.MINUS_X, Vector3D.MINUS_Z, precision, 0.0, 0.5 * Math.PI));
-        boundary.add(create(Vector3D.MINUS_X, Vector3D.MINUS_Z, Vector3D.MINUS_Y, precision, 0.0, 0.5 * Math.PI));
-        boundary.add(create(Vector3D.PLUS_Z,  Vector3D.MINUS_Y, Vector3D.PLUS_X,  precision, 0.0, 0.5 * Math.PI));
-=======
-        List<SubHyperplane<S2Point>> boundary = new ArrayList<>();
         boundary.add(create(Vector3D.Unit.MINUS_Y, Vector3D.Unit.PLUS_X,  Vector3D.Unit.PLUS_Z,  precision, 0.0, 0.5 * Math.PI));
         boundary.add(create(Vector3D.Unit.MINUS_X, Vector3D.Unit.PLUS_Z,  Vector3D.Unit.PLUS_Y,  precision, 0.0, 0.5 * Math.PI));
         boundary.add(create(Vector3D.Unit.PLUS_Z,  Vector3D.Unit.PLUS_Y,  Vector3D.Unit.MINUS_X, precision, 0.0, 0.5 * Math.PI));
         boundary.add(create(Vector3D.Unit.MINUS_Y, Vector3D.Unit.MINUS_X, Vector3D.Unit.MINUS_Z, precision, 0.0, 0.5 * Math.PI));
         boundary.add(create(Vector3D.Unit.MINUS_X, Vector3D.Unit.MINUS_Z, Vector3D.Unit.MINUS_Y, precision, 0.0, 0.5 * Math.PI));
         boundary.add(create(Vector3D.Unit.PLUS_Z,  Vector3D.Unit.MINUS_Y, Vector3D.Unit.PLUS_X,  precision, 0.0, 0.5 * Math.PI));
->>>>>>> 443057b8
+
         SphericalPolygonsSet polygon = new SphericalPolygonsSet(boundary, precision);
 
         Assert.assertEquals(Location.OUTSIDE, polygon.checkPoint(Point2S.ofVector(Vector3D.of( 1,  1,  1).normalize())));
@@ -402,13 +384,10 @@
         double tol = 0.01;
         double alpha = 0.7;
         DoublePrecisionContext precision = createPrecision(tol);
-<<<<<<< HEAD
+
         Point2S center = Point2S.ofVector(Vector3D.of(1, 1, 1));
-        SphericalPolygonsSet hexa = new SphericalPolygonsSet(center.getVector(), Vector3D.PLUS_Z, alpha, 6, precision);
-=======
-        S2Point center = S2Point.ofVector(Vector3D.of(1, 1, 1));
         SphericalPolygonsSet hexa = new SphericalPolygonsSet(center.getVector(), Vector3D.Unit.PLUS_Z, alpha, 6, precision);
->>>>>>> 443057b8
+
         SphericalPolygonsSet hole  = new SphericalPolygonsSet(precision,
                                                               Point2S.of(Math.PI / 6, Math.PI / 3),
                                                               Point2S.of(Math.PI / 3, Math.PI / 3),
