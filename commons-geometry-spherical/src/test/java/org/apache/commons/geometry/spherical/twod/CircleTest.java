/*
 * Licensed to the Apache Software Foundation (ASF) under one or more
 * contributor license agreements.  See the NOTICE file distributed with
 * this work for additional information regarding copyright ownership.
 * The ASF licenses this file to You under the Apache License, Version 2.0
 * (the "License"); you may not use this file except in compliance with
 * the License.  You may obtain a copy of the License at
 *
 *      http://www.apache.org/licenses/LICENSE-2.0
 *
 * Unless required by applicable law or agreed to in writing, software
 * distributed under the License is distributed on an "AS IS" BASIS,
 * WITHOUT WARRANTIES OR CONDITIONS OF ANY KIND, either express or implied.
 * See the License for the specific language governing permissions and
 * limitations under the License.
 */
package org.apache.commons.geometry.spherical.twod;

import org.apache.commons.geometry.core.Geometry;
import org.apache.commons.geometry.spherical.partitioning.Transform_Old;
import org.apache.commons.geometry.core.precision.DoublePrecisionContext;
import org.apache.commons.geometry.core.precision.EpsilonDoublePrecisionContext;
import org.apache.commons.geometry.euclidean.threed.Vector3D;
import org.apache.commons.geometry.euclidean.threed.rotation.QuaternionRotation;
import org.apache.commons.geometry.spherical.oned.Arc;
import org.apache.commons.geometry.spherical.oned.LimitAngle;
import org.apache.commons.geometry.spherical.oned.Point1S;
import org.apache.commons.geometry.spherical.oned.SubLimitAngle;
import org.apache.commons.rng.UniformRandomProvider;
import org.apache.commons.rng.sampling.UnitSphereSampler;
import org.apache.commons.rng.simple.RandomSource;
import org.junit.Assert;
import org.junit.Test;


public class CircleTest {

    private static final double TEST_EPS = 1e-10;

    private static final DoublePrecisionContext TEST_PRECISION =
            new EpsilonDoublePrecisionContext(TEST_EPS);

    @Test
    public void testEquator() {
        Circle circle = new Circle(Vector3D.of(0, 0, 1000), TEST_PRECISION).copySelf();
        Assert.assertEquals(Vector3D.Unit.PLUS_Z, circle.getPole());
        Assert.assertEquals(TEST_PRECISION, circle.getPrecision());
        circle.revertSelf();
        Assert.assertEquals(Vector3D.Unit.MINUS_Z, circle.getPole());
        Assert.assertEquals(Vector3D.Unit.PLUS_Z, circle.getReverse().getPole());
        Assert.assertEquals(Vector3D.Unit.MINUS_Z, circle.getPole());
    }

    @Test
    public void testXY() {
        Circle circle = new Circle(Point2S.of(1.2, 2.5), Point2S.of(-4.3, 0), TEST_PRECISION);
        Assert.assertEquals(0.0, circle.getPointAt(0).distance(circle.getXAxis()), TEST_EPS);
        Assert.assertEquals(0.0, circle.getPointAt(0.5 * Math.PI).distance(circle.getYAxis()), TEST_EPS);
        Assert.assertEquals(0.5 * Math.PI, circle.getXAxis().angle(circle.getYAxis()), TEST_EPS);
        Assert.assertEquals(0.5 * Math.PI, circle.getXAxis().angle(circle.getPole()), TEST_EPS);
        Assert.assertEquals(0.5 * Math.PI, circle.getPole().angle(circle.getYAxis()), TEST_EPS);
        Assert.assertEquals(0.0,
                            circle.getPole().distance(circle.getXAxis().cross(circle.getYAxis())),
                            TEST_EPS);
    }

    @Test
    public void testReverse() {
        Circle circle = new Circle(Point2S.of(1.2, 2.5), Point2S.of(-4.3, 0), TEST_PRECISION);
        Circle reversed = circle.getReverse();
        Assert.assertEquals(0.0, reversed.getPointAt(0).distance(reversed.getXAxis()), TEST_EPS);
        Assert.assertEquals(0.0, reversed.getPointAt(0.5 * Math.PI).distance(reversed.getYAxis()), TEST_EPS);
        Assert.assertEquals(0.5 * Math.PI, reversed.getXAxis().angle(reversed.getYAxis()), TEST_EPS);
        Assert.assertEquals(0.5 * Math.PI, reversed.getXAxis().angle(reversed.getPole()), TEST_EPS);
        Assert.assertEquals(0.5 * Math.PI, reversed.getPole().angle(reversed.getYAxis()), TEST_EPS);
        Assert.assertEquals(0.0,
                            reversed.getPole().distance(reversed.getXAxis().cross(reversed.getYAxis())),
                            TEST_EPS);

        Assert.assertEquals(0, circle.getXAxis().angle(reversed.getXAxis()), TEST_EPS);
        Assert.assertEquals(Math.PI, circle.getYAxis().angle(reversed.getYAxis()), TEST_EPS);
        Assert.assertEquals(Math.PI, circle.getPole().angle(reversed.getPole()), TEST_EPS);

        Assert.assertTrue(circle.sameOrientationAs(circle));
        Assert.assertFalse(circle.sameOrientationAs(reversed));
    }

    @Test
    public void testPhase() {
        Circle circle = new Circle(Point2S.of(1.2, 2.5), Point2S.of(-4.3, 0), TEST_PRECISION);
        Vector3D p = Vector3D.of(1, 2, -4);
        Vector3D samePhase = circle.getPointAt(circle.getPhase(p));
        Assert.assertEquals(0.0,
                            circle.getPole().cross(p).angle(
                                           circle.getPole().cross(samePhase)),
                            TEST_EPS);
        Assert.assertEquals(0.5 * Math.PI, circle.getPole().angle(samePhase), TEST_EPS);
        Assert.assertEquals(circle.getPhase(p), circle.getPhase(samePhase), TEST_EPS);
        Assert.assertEquals(0.0, circle.getPhase(circle.getXAxis()), TEST_EPS);
        Assert.assertEquals(0.5 * Math.PI, circle.getPhase(circle.getYAxis()), TEST_EPS);
    }

    @Test
    public void testSubSpace() {
        Circle circle = new Circle(Point2S.of(1.2, 2.5), Point2S.of(-4.3, 0), TEST_PRECISION);
        Assert.assertEquals(0.0, circle.toSubSpace(Point2S.ofVector(circle.getXAxis())).getAzimuth(), TEST_EPS);
        Assert.assertEquals(0.5 * Math.PI, circle.toSubSpace(Point2S.ofVector(circle.getYAxis())).getAzimuth(), TEST_EPS);
        Vector3D p = Vector3D.of(1, 2, -4);
        Assert.assertEquals(circle.getPhase(p), circle.toSubSpace(Point2S.ofVector(p)).getAzimuth(), TEST_EPS);
    }

    @Test
    public void testSpace() {
        Circle circle = new Circle(Point2S.of(1.2, 2.5), Point2S.of(-4.3, 0), TEST_PRECISION);
        for (double alpha = 0; alpha < Geometry.TWO_PI; alpha += 0.1) {
            Vector3D p = Vector3D.linearCombination(Math.cos(alpha), circle.getXAxis(),
                                      Math.sin(alpha), circle.getYAxis());
            Vector3D q = circle.toSpace(Point1S.of(alpha)).getVector();
            Assert.assertEquals(0.0, p.distance(q), TEST_EPS);
            Assert.assertEquals(0.5 * Math.PI, circle.getPole().angle(q), TEST_EPS);
        }
    }

    @Test
    public void testOffset() {
<<<<<<< HEAD
        Circle circle = new Circle(Vector3D.PLUS_Z, TEST_PRECISION);
        Assert.assertEquals(0.0,                circle.getOffset(Point2S.ofVector(Vector3D.PLUS_X)),  TEST_EPS);
        Assert.assertEquals(0.0,                circle.getOffset(Point2S.ofVector(Vector3D.MINUS_X)), TEST_EPS);
        Assert.assertEquals(0.0,                circle.getOffset(Point2S.ofVector(Vector3D.PLUS_Y)),  TEST_EPS);
        Assert.assertEquals(0.0,                circle.getOffset(Point2S.ofVector(Vector3D.MINUS_Y)), TEST_EPS);
        Assert.assertEquals(-0.5 * Math.PI, circle.getOffset(Point2S.ofVector(Vector3D.PLUS_Z)),  TEST_EPS);
        Assert.assertEquals(0.5 * Math.PI, circle.getOffset(Point2S.ofVector(Vector3D.MINUS_Z)), TEST_EPS);
=======
        Circle circle = new Circle(Vector3D.Unit.PLUS_Z, TEST_PRECISION);
        Assert.assertEquals(0.0,                circle.getOffset(S2Point.ofVector(Vector3D.Unit.PLUS_X)),  TEST_EPS);
        Assert.assertEquals(0.0,                circle.getOffset(S2Point.ofVector(Vector3D.Unit.MINUS_X)), TEST_EPS);
        Assert.assertEquals(0.0,                circle.getOffset(S2Point.ofVector(Vector3D.Unit.PLUS_Y)),  TEST_EPS);
        Assert.assertEquals(0.0,                circle.getOffset(S2Point.ofVector(Vector3D.Unit.MINUS_Y)), TEST_EPS);
        Assert.assertEquals(-0.5 * Math.PI, circle.getOffset(S2Point.ofVector(Vector3D.Unit.PLUS_Z)),  TEST_EPS);
        Assert.assertEquals(0.5 * Math.PI, circle.getOffset(S2Point.ofVector(Vector3D.Unit.MINUS_Z)), TEST_EPS);
>>>>>>> 443057b8

    }

    @Test
    public void testInsideArc() {
        UnitSphereSampler sphRandom = new UnitSphereSampler(3, RandomSource.create(RandomSource.WELL_1024_A,
                                                                                   0xbfd34e92231bbcfel));
        for (int i = 0; i < 100; ++i) {
            Circle c1 = new Circle(Vector3D.of(sphRandom.nextVector()), TEST_PRECISION);
            Circle c2 = new Circle(Vector3D.of(sphRandom.nextVector()), TEST_PRECISION);
            checkArcIsInside(c1, c2);
            checkArcIsInside(c2, c1);
        }
    }

    private void checkArcIsInside(final Circle arcCircle, final Circle otherCircle) {
        Arc arc = arcCircle.getInsideArc(otherCircle);
        Assert.assertEquals(Math.PI, arc.getSize(), TEST_EPS);
        for (double alpha = arc.getInf(); alpha < arc.getSup(); alpha += 0.1) {
            Assert.assertTrue(otherCircle.getOffset(arcCircle.getPointAt(alpha)) <= 2.0e-15);
        }
        for (double alpha = arc.getSup(); alpha < arc.getInf() + Geometry.TWO_PI; alpha += 0.1) {
            Assert.assertTrue(otherCircle.getOffset(arcCircle.getPointAt(alpha)) >= -2.0e-15);
        }
    }

    @Test
    public void testTransform() {
        UniformRandomProvider random = RandomSource.create(RandomSource.WELL_1024_A,
                                                           0x16992fc4294bf2f1l);
        UnitSphereSampler sphRandom = new UnitSphereSampler(3, random);
        for (int i = 0; i < 100; ++i) {

            QuaternionRotation r = QuaternionRotation.fromAxisAngle(Vector3D.of(sphRandom.nextVector()),
                                      Math.PI * random.nextDouble());
            Transform_Old<Point2S, Point1S> t = Circle.getTransform(r);

            Point2S  p = Point2S.ofVector(Vector3D.of(sphRandom.nextVector()));
            Point2S tp = t.apply(p);
            Assert.assertEquals(0.0, r.apply(p.getVector()).distance(tp.getVector()), TEST_EPS);

            Circle  c = new Circle(Vector3D.of(sphRandom.nextVector()), TEST_PRECISION);
            Circle tc = (Circle) t.apply(c);
            Assert.assertEquals(0.0, r.apply(c.getPole()).distance(tc.getPole()),   TEST_EPS);
            Assert.assertEquals(0.0, r.apply(c.getXAxis()).distance(tc.getXAxis()), TEST_EPS);
            Assert.assertEquals(0.0, r.apply(c.getYAxis()).distance(tc.getYAxis()), TEST_EPS);
            Assert.assertSame(c.getPrecision(), ((Circle) t.apply(c)).getPrecision());

            SubLimitAngle  sub = new LimitAngle(Point1S.of(Geometry.TWO_PI * random.nextDouble()),
                                                random.nextBoolean(), TEST_PRECISION).wholeHyperplane();
            Vector3D psub = c.getPointAt(((LimitAngle) sub.getHyperplane()).getLocation().getAzimuth());
            SubLimitAngle tsub = (SubLimitAngle) t.apply(sub, c, tc);
            Vector3D ptsub = tc.getPointAt(((LimitAngle) tsub.getHyperplane()).getLocation().getAzimuth());
            Assert.assertEquals(0.0, r.apply(psub).distance(ptsub), TEST_EPS);

        }
    }

}<|MERGE_RESOLUTION|>--- conflicted
+++ resolved
@@ -123,24 +123,13 @@
 
     @Test
     public void testOffset() {
-<<<<<<< HEAD
-        Circle circle = new Circle(Vector3D.PLUS_Z, TEST_PRECISION);
-        Assert.assertEquals(0.0,                circle.getOffset(Point2S.ofVector(Vector3D.PLUS_X)),  TEST_EPS);
-        Assert.assertEquals(0.0,                circle.getOffset(Point2S.ofVector(Vector3D.MINUS_X)), TEST_EPS);
-        Assert.assertEquals(0.0,                circle.getOffset(Point2S.ofVector(Vector3D.PLUS_Y)),  TEST_EPS);
-        Assert.assertEquals(0.0,                circle.getOffset(Point2S.ofVector(Vector3D.MINUS_Y)), TEST_EPS);
-        Assert.assertEquals(-0.5 * Math.PI, circle.getOffset(Point2S.ofVector(Vector3D.PLUS_Z)),  TEST_EPS);
-        Assert.assertEquals(0.5 * Math.PI, circle.getOffset(Point2S.ofVector(Vector3D.MINUS_Z)), TEST_EPS);
-=======
         Circle circle = new Circle(Vector3D.Unit.PLUS_Z, TEST_PRECISION);
-        Assert.assertEquals(0.0,                circle.getOffset(S2Point.ofVector(Vector3D.Unit.PLUS_X)),  TEST_EPS);
-        Assert.assertEquals(0.0,                circle.getOffset(S2Point.ofVector(Vector3D.Unit.MINUS_X)), TEST_EPS);
-        Assert.assertEquals(0.0,                circle.getOffset(S2Point.ofVector(Vector3D.Unit.PLUS_Y)),  TEST_EPS);
-        Assert.assertEquals(0.0,                circle.getOffset(S2Point.ofVector(Vector3D.Unit.MINUS_Y)), TEST_EPS);
-        Assert.assertEquals(-0.5 * Math.PI, circle.getOffset(S2Point.ofVector(Vector3D.Unit.PLUS_Z)),  TEST_EPS);
-        Assert.assertEquals(0.5 * Math.PI, circle.getOffset(S2Point.ofVector(Vector3D.Unit.MINUS_Z)), TEST_EPS);
->>>>>>> 443057b8
-
+        Assert.assertEquals(0.0,                circle.getOffset(Point2S.ofVector(Vector3D.Unit.PLUS_X)),  TEST_EPS);
+        Assert.assertEquals(0.0,                circle.getOffset(Point2S.ofVector(Vector3D.Unit.MINUS_X)), TEST_EPS);
+        Assert.assertEquals(0.0,                circle.getOffset(Point2S.ofVector(Vector3D.Unit.PLUS_Y)),  TEST_EPS);
+        Assert.assertEquals(0.0,                circle.getOffset(Point2S.ofVector(Vector3D.Unit.MINUS_Y)), TEST_EPS);
+        Assert.assertEquals(-0.5 * Math.PI, circle.getOffset(Point2S.ofVector(Vector3D.Unit.PLUS_Z)),  TEST_EPS);
+        Assert.assertEquals(0.5 * Math.PI, circle.getOffset(Point2S.ofVector(Vector3D.Unit.MINUS_Z)), TEST_EPS);
     }
 
     @Test
