# Licensed to the Apache Software Foundation (ASF) under one or more
# contributor license agreements. See the NOTICE file distributed with
# this work for additional information regarding copyright ownership.
# The ASF licenses this file to You under the Apache license, Version 2.0
# (the "License"); you may not use this file except in compliance with
# the License. You may obtain a copy of the License at
#
#      https://www.apache.org/licenses/LICENSE-2.0
#
# Unless required by applicable law or agreed to in writing, software
# distributed under the License is distributed on an "AS IS" BASIS,
# WITHOUT WARRANTIES OR CONDITIONS OF ANY KIND, either express or implied.
# See the license for the specific language governing permissions and
# limitations under the license.

name: "Scorecards supply-chain security"

on:
  branch_protection_rule:
  schedule:
    - cron: "30 1 * * 6"    # Weekly on Saturdays
  push:
    branches: [ "master" ]

permissions: read-all

jobs:

  analysis:

    name: "Scorecards analysis"
    runs-on: ubuntu-latest
    permissions:
      # Needed to upload the results to the code-scanning dashboard.
      security-events: write
      actions: read
      id-token: write # This is required for requesting the JWT
      contents: read  # This is required for actions/checkout

    steps:

      - name: "Checkout code"
        uses: actions/checkout@11bd71901bbe5b1630ceea73d27597364c9af683 # 4.2.2
        with:
          persist-credentials: false

      - name: "Run analysis"
        uses: ossf/scorecard-action@f49aabe0b5af0936a0987cfb85d86b75731b0186    # 2.4.1
        with:
          results_file: results.sarif
          results_format: sarif
          # A read-only PAT token, which is sufficient for the action to function.
          # The relevant discussion: https://github.com/ossf/scorecard-action/issues/188
          repo_token: ${{ secrets.GITHUB_TOKEN }}
          # Publish the results for public repositories to enable scorecard badges.
          # For more details: https://github.com/ossf/scorecard-action#publishing-results
          publish_results: true

      - name: "Upload artifact"
<<<<<<< HEAD
        uses: actions/upload-artifact@c24449f33cd45d4826c6702db7e49f7cdb9b551d # v3.pre.node20
=======
        uses: actions/upload-artifact@ea165f8d65b6e75b540449e92b4886f43607fa02    # 4.6.2
>>>>>>> 52a43df8
        with:
          name: SARIF file
          path: results.sarif
          retention-days: 5

      - name: "Upload to code-scanning"
        uses: github/codeql-action/upload-sarif@1b549b9259bda1cb5ddde3b41741a82a2d15a841    # 3.28.13
        with:
          sarif_file: results.sarif<|MERGE_RESOLUTION|>--- conflicted
+++ resolved
@@ -57,11 +57,7 @@
           publish_results: true
 
       - name: "Upload artifact"
-<<<<<<< HEAD
-        uses: actions/upload-artifact@c24449f33cd45d4826c6702db7e49f7cdb9b551d # v3.pre.node20
-=======
         uses: actions/upload-artifact@ea165f8d65b6e75b540449e92b4886f43607fa02    # 4.6.2
->>>>>>> 52a43df8
         with:
           name: SARIF file
           path: results.sarif
