--- conflicted
+++ resolved
@@ -97,17 +97,4 @@
     public String toString() {
         return SimpleTupleFormat.getDefault().format(getX(), getY());
     }
-<<<<<<< HEAD
-=======
-
-    /** Returns the Euclidean distance from this value to the given value.
-     * @param other the set of coordinates to compute the distance to
-     * @return Euclidean distance
-     */
-    protected double euclideanDistance(Cartesian2D other) {
-        final double dx = x - other.x;
-        final double dy = y - other.y;
-        return Math.hypot(dx, dy);
-    }
->>>>>>> d7b4a101
 }